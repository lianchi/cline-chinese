--- conflicted
+++ resolved
@@ -229,59 +229,6 @@
 					</p>
 				</div>
 
-<<<<<<< HEAD
-=======
-				<div style={{ marginBottom: 5 }}>
-					<VSCodeCheckbox
-						style={{ marginBottom: "5px" }}
-						checked={planActSeparateModelsSetting}
-						onChange={(e: any) => {
-							const checked = e.target.checked === true
-							setPlanActSeparateModelsSetting(checked)
-						}}>
-						为计划和执行模式使用不同的模型
-					</VSCodeCheckbox>
-					<p
-						style={{
-							fontSize: "12px",
-							marginTop: "5px",
-							color: "var(--vscode-descriptionForeground)",
-						}}>
-						在计划和执行模式之间切换将保留先前模式中使用的 API
-						和模型。例如，当使用强大的推理模型来构建计划，然后让更便宜的编码模型来执行时，这可能会很有用。
-					</p>
-				</div>
-
-				<div style={{ marginBottom: 5 }}>
-					<VSCodeCheckbox
-						style={{ marginBottom: "5px" }}
-						checked={telemetrySetting === "enabled"}
-						onChange={(e: any) => {
-							const checked = e.target.checked === true
-							setTelemetrySetting(checked ? "enabled" : "disabled")
-						}}>
-						允许匿名错误和使用情况报告
-					</VSCodeCheckbox>
-					<p
-						style={{
-							fontSize: "12px",
-							marginTop: "5px",
-							color: "var(--vscode-descriptionForeground)",
-						}}>
-						通过发送匿名使用数据和错误报告来帮助改进
-						Cline。绝不会发送任何代码、提示或个人信息。有关更多详细信息，请参阅我们的{" "}
-						<VSCodeLink href="https://docs.cline.bot/more-info/telemetry" style={{ fontSize: "inherit" }}>
-							遥测概述
-						</VSCodeLink>{" "}
-						和{" "}
-						<VSCodeLink href="https://cline.bot/privacy" style={{ fontSize: "inherit" }}>
-							隐私政策
-						</VSCodeLink>{" "}
-						。
-					</p>
-				</div>
-
->>>>>>> 3676ebae
 				{IS_DEV && (
 					<>
 						<div style={{ marginTop: "10px", marginBottom: "4px" }}>调试</div>
